use thiserror::Error;

use crate::{
	memory::lock::{
		ExclusiveLockError,
		LockError,
		MemoryLock,
		UnlockError
	}
};

#[cfg(target_os = "macos")]
use crate::platform::mach::exception::{MachExceptionHandler, MachExceptionHandlerError};

#[derive(Debug, Error)]
pub enum PtraceLockError {
	#[error("ptrace attach failed")]
	PtraceAttach(std::io::Error),
	#[error("kill(SIGSTOP) failed")]
	SigstopError(std::io::Error),
	#[error("ptrace continue failed")]
	PtraceCont(std::io::Error),
	#[error("ptrace detach failed")]
	PtraceDetach(std::io::Error),
	
	#[cfg(target_os = "linux")]
	#[error("waitpid failed")]
	WaitpidError(std::io::Error),

	#[cfg(target_os = "macos")]
	#[error("failed to initialize mach exception port")]
	ExceptionPortError(std::io::Error),
	#[cfg(target_os = "macos")]
	#[error("failed to receive mach exceptions")]
	ExceptionRecvError(std::io::Error),
}
impl From<PtraceLockError> for LockError {
	fn from(err: PtraceLockError) -> Self {
		LockError::PlatformError(Box::new(err))
	}
}
impl From<PtraceLockError> for UnlockError {
	fn from(err: PtraceLockError) -> Self {
		UnlockError::PlatformError(Box::new(err))
	}
}

pub struct PtraceLock {
	pid: libc::pid_t,
	ptrace_attached: bool,
	ptrace_lock: usize,

	#[cfg(target_os = "macos")]
	exception_handler: MachExceptionHandler
}
#[cfg(target_os = "linux")]
impl PtraceLock {
	pub fn new(pid: libc::pid_t) -> Result<Self, std::convert::Infallible> {
		Ok(
			PtraceLock {
				pid,
				ptrace_attached: false,
				ptrace_lock: 0
			}
		)
	}

	unsafe fn wait_for_stop(&mut self) -> Result<(), PtraceLockError> {
		// wait until the stop signal is delivered
		// TODO: read the manpage and check how to properly use this
		let waitpid_res = libc::waitpid(self.pid, std::ptr::null_mut(), 0);
		if waitpid_res == -1 {
			return Err(PtraceLockError::WaitpidError(std::io::Error::last_os_error()))
		}
		debug_assert_eq!(waitpid_res, self.pid);
<<<<<<< HEAD
=======

		Ok(())
>>>>>>> 4b69caca
	}
}
#[cfg(target_os = "macos")]
impl PtraceLock {
	pub fn new(pid: libc::pid_t) -> Result<Self, MachExceptionHandlerError> {
		Ok(
			PtraceLock {
				pid,
				ptrace_attached: false,
				ptrace_lock: 0,
				exception_handler: MachExceptionHandler::new(pid)?
			}
		)
	}

	unsafe fn wait_for_stop(&mut self) -> Result<(), PtraceLockError> {
		while let Some(message) = self.exception_handler.try_receive() {
			dbg!(message);
		}
		
		Ok(())
	}
}
impl PtraceLock {
	unsafe fn ptrace_attach(&mut self) -> Result<(), PtraceLockError> {
		debug_assert!(!self.ptrace_attached);

		#[cfg(target_os = "linux")]
		let ptrace_res = libc::ptrace(libc::PTRACE_ATTACH, self.pid, 0, 0);
		#[cfg(target_os = "macos")]
		let ptrace_res = libc::ptrace(libc::PT_ATTACHEXC, self.pid, std::ptr::null_mut(), 0);

		if ptrace_res != 0 {
			return Err(PtraceLockError::PtraceAttach(std::io::Error::last_os_error()))
		}

		self.wait_for_stop()?;

		self.ptrace_attached = true;

		Ok(())
	}

	unsafe fn ptrace_stop(&mut self) -> Result<(), PtraceLockError> {
		if libc::kill(self.pid, libc::SIGSTOP) != 0 {
			return Err(PtraceLockError::SigstopError(std::io::Error::last_os_error()))
		}

		self.wait_for_stop()?;

		Ok(())
	}

	unsafe fn ptrace_cont(&mut self) -> Result<(), PtraceLockError> {
		#[cfg(target_os = "linux")]
		let ptrace_res = libc::ptrace(libc::PTRACE_CONT, self.pid, 0, 0);
		#[cfg(target_os = "macos")]
		let ptrace_res = libc::ptrace(libc::PT_CONTINUE, self.pid, 1 as *mut i8, 0);

		if ptrace_res != 0 {
			return Err(PtraceLockError::PtraceCont(std::io::Error::last_os_error()))
		}

		Ok(())
	}

	unsafe fn ptrace_detach(&mut self) -> Result<(), PtraceLockError> {
		debug_assert!(self.ptrace_attached);

		#[cfg(target_os = "linux")]
		let ptrace_res = libc::ptrace(libc::PTRACE_DETACH, self.pid, 0, 0);
		#[cfg(target_os = "macos")]
		let ptrace_res = libc::ptrace(libc::PT_DETACH, self.pid, std::ptr::null_mut(), 0);

		if ptrace_res != 0 {
			return Err(PtraceLockError::PtraceDetach(std::io::Error::last_os_error()))
		}
		self.ptrace_attached = false;

		Ok(())
	}
}
impl MemoryLock for PtraceLock {
	fn lock(&mut self) -> Result<bool, LockError> {
		let result = if !self.ptrace_attached {
			unsafe {
				self.ptrace_attach()?;
			}

			true
		} else if self.ptrace_lock == 0 {
			unsafe {
				self.ptrace_stop()?;
			}

			true
		} else {
			false
		};

		self.ptrace_lock += 1;
		Ok(result)
	}

	fn lock_exlusive(&mut self) -> Result<(), ExclusiveLockError> {
		if self.ptrace_lock == 0 {
			self.lock()?;
		} else {
			return Err(ExclusiveLockError::AlreadyLocked)
		}

		Ok(())
	}

	fn unlock(&mut self) -> Result<bool, UnlockError> {
		if self.ptrace_lock == 0 {
			return Err(UnlockError::NotLocked)
		}

		self.ptrace_lock -= 1;
		if self.ptrace_lock == 0 {
			unsafe {
				self.ptrace_cont()?;
			}

			Ok(true)
		} else {
			Ok(false)
		}
	}
}
impl Drop for PtraceLock {
	fn drop(&mut self) {
		if self.ptrace_attached {
			if self.ptrace_lock == 0 {
				// need to stop the process to detach from it, weirdly
				unsafe {
					self.ptrace_stop().unwrap();
				}
			}

			unsafe {
				self.ptrace_detach().unwrap();
			}
		}
	}
}<|MERGE_RESOLUTION|>--- conflicted
+++ resolved
@@ -73,11 +73,8 @@
 			return Err(PtraceLockError::WaitpidError(std::io::Error::last_os_error()))
 		}
 		debug_assert_eq!(waitpid_res, self.pid);
-<<<<<<< HEAD
-=======
-
-		Ok(())
->>>>>>> 4b69caca
+
+		Ok(())
 	}
 }
 #[cfg(target_os = "macos")]
