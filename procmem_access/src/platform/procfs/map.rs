use std::{
	fs::{self, OpenOptions},
	io::Read
};

use thiserror::Error;

use crate::{
	common::OffsetType,
	memory::map::{MemoryMap, MemoryPage, MemoryPagePermissions, MemoryPageType}
};

#[derive(Debug, Error)]
pub enum ProcfsMemoryMapLoadError {
	#[error("could not read map file")]
	Io(#[from] std::io::Error),
	#[error(transparent)]
	MemoryPageParseError(#[from] MemoryPageParseError)
}

pub struct ProcfsMemoryMap {
	#[allow(dead_code)]
	pid: libc::pid_t,
	pages: Vec<MemoryPage>
}
impl ProcfsMemoryMap {
	pub fn map_path(pid: libc::pid_t) -> std::path::PathBuf {
		format!("/proc/{}/maps", pid).into()
	}

	pub fn new(pid: libc::pid_t) -> Result<Self, ProcfsMemoryMapLoadError> {
		let path = Self::map_path(pid);

		let mut pages = Vec::new();

		let mut file = OpenOptions::new().read(true).open(path)?;
		let mut buffer = String::new();
		// TODO: Lets hope there not invalid unicode in the file paths
		file.read_to_string(&mut buffer)?;

		let exe_path = fs::read_link(format!("/proc/{}/exe", pid))
			.ok()
			.and_then(|p| p.into_os_string().into_string().ok());

		for line in buffer.lines() {
			let page = Self::parse_map_line(line, exe_path.as_deref())?;

			pages.push(page);
		}

		Ok(ProcfsMemoryMap {
			pid,
<<<<<<< HEAD
			pages,
			offset_map
=======
			pages
>>>>>>> 4b69caca
		})
	}

	fn parse_page_permissions(
		string: &str
	) -> Result<MemoryPagePermissions, MemoryPagePermissionsParseError> {
		let mut chars = string.trim().chars();

		let read = match chars.next() {
			Some('r') => true,
			Some('-') => false,
			ch => return Err(MemoryPagePermissionsParseError::InvalidRead(ch))
		};

		let write = match chars.next() {
			Some('w') => true,
			Some('-') => false,
			ch => return Err(MemoryPagePermissionsParseError::InvalidWrite(ch))
		};

		let exec = match chars.next() {
			Some('x') => true,
			Some('-') => false,
			ch => return Err(MemoryPagePermissionsParseError::InvalidExec(ch))
		};

		let share = match chars.next() {
			Some('s') => true,
			Some('p') => false,
			ch => return Err(MemoryPagePermissionsParseError::InvalidShare(ch))
		};

		Ok(MemoryPagePermissions::new(read, write, exec, share))
	}

	fn parse_page_type(string: &str, exe_path: Option<&str>) -> MemoryPageType {
		match string.trim() {
			"[stack]" => MemoryPageType::Stack,
			"[heap]" => MemoryPageType::Heap,
			"" => MemoryPageType::Anon,

			// [vvar] [vdso]
			s if s.starts_with('[') && s.ends_with(']') => MemoryPageType::Unknown,
			s if s.ends_with("(deleted)") => MemoryPageType::Unknown,

			path => match exe_path {
				Some(exe) if path == exe => {
					MemoryPageType::ProcessExecutable(std::path::PathBuf::from(path))
				}
				_ => MemoryPageType::File(std::path::PathBuf::from(path))
			}
		}
	}

	fn parse_map_line(
		line: &str,
		exe_path: Option<&str>
	) -> Result<MemoryPage, MemoryPageParseError> {
		let mut split = line.splitn(6, " ");

		let mut range_split = split
			.next()
			.ok_or(MemoryPageParseError::InvalidRange)?
			.split('-');
		let from = u64::from_str_radix(
			range_split
				.next()
				.ok_or(MemoryPageParseError::InvalidRange)?,
			16
		)?;
		let to = u64::from_str_radix(
			range_split
				.next()
				.ok_or(MemoryPageParseError::InvalidRange)?,
			16
		)?;

		let permissions =
			Self::parse_page_permissions(split.next().ok_or(MemoryPageParseError::InvalidPerms)?)?;

		split.next().ok_or(MemoryPageParseError::InvalidDevnode)?;
		split.next().ok_or(MemoryPageParseError::InvalidInode)?;
		let offset = split
			.next()
			.ok_or(MemoryPageParseError::InvalidOffset)?
			.parse::<u64>()?;

		let page_type = Self::parse_page_type(
			split.next().ok_or(MemoryPageParseError::InvalidEntry)?,
			exe_path
		);

		Ok(MemoryPage {
			address_range: [OffsetType::new_unwrap(from), OffsetType::new_unwrap(to)],
			permissions,
			offset,
			page_type
		})
	}
}
impl MemoryMap for ProcfsMemoryMap {
	fn pages(&self) -> &[MemoryPage] {
		&self.pages
	}
}

#[derive(Debug, Error)]
pub enum MemoryPagePermissionsParseError {
	#[error("invalid read permission: {0:?}")]
	InvalidRead(Option<char>),
	#[error("invalid write permission: {0:?}")]
	InvalidWrite(Option<char>),
	#[error("invalid exec permission: {0:?}")]
	InvalidExec(Option<char>),
	#[error("invalid share permission: {0:?}")]
	InvalidShare(Option<char>)
}
#[derive(Debug, Error)]
pub enum MemoryPageParseError {
	#[error("mapped range has invalid format")]
	InvalidRange,
	#[error("permissions have invalid format")]
	InvalidPerms,
	#[error("offset has invalid format")]
	InvalidOffset,
	#[error("devnode has invalid format")]
	InvalidDevnode,
	#[error("inode has invalid format")]
	InvalidInode,
	#[error("entry type has invalid format")]
	InvalidEntry,

	#[error("could not parse range bounds")]
	ParseUsize(#[from] std::num::ParseIntError),
	#[error("could not parse map permissions")]
	ParseMapPerms(#[from] MemoryPagePermissionsParseError)
}

#[cfg(test)]
mod test {
	use super::ProcfsMemoryMap;
	use crate::{memory::map::{MemoryPage, MemoryPagePermissions, MemoryPageType}, prelude::OffsetType};

	#[test]
	fn test_procfs_maps_parse() {
		let line = "1f0-20f rw-p 0 00:00 0 [heap]";

		let value = ProcfsMemoryMap::parse_map_line(line, None).unwrap();
		assert_eq!(
			value,
			MemoryPage {
				address_range: [OffsetType::new_unwrap(496), OffsetType::new_unwrap(527)],
				permissions: MemoryPagePermissions::new(true, true, false, false),
				offset: 0,
				page_type: MemoryPageType::Heap
			}
		);
	}
}<|MERGE_RESOLUTION|>--- conflicted
+++ resolved
@@ -50,12 +50,7 @@
 
 		Ok(ProcfsMemoryMap {
 			pid,
-<<<<<<< HEAD
-			pages,
-			offset_map
-=======
 			pages
->>>>>>> 4b69caca
 		})
 	}
 
